include: https://gitlab.com/TobiP64/rust-gitlab-ci/-/raw/master/rust.gitlab-ci.yml

.rust-default:
     parallel:
        matrix:
            -   CHANNEL: [ nightly ]
                
build:
    parallel:
        matrix:
            -   CHANNEL: [ nightly ]
                PROFILE: [ debug, release ]
<<<<<<< HEAD
                TARGET:  [ x86_64-unknown-linux-musl ]
=======
                TARGET:  [ x86_64-unknown-linux-gnu ]

build:docs:
    script:
        - cargo +nightly doc --color=always --verbose --no-deps $CARGO_OPTS
>>>>>>> a2785c59
<|MERGE_RESOLUTION|>--- conflicted
+++ resolved
@@ -10,12 +10,8 @@
         matrix:
             -   CHANNEL: [ nightly ]
                 PROFILE: [ debug, release ]
-<<<<<<< HEAD
-                TARGET:  [ x86_64-unknown-linux-musl ]
-=======
                 TARGET:  [ x86_64-unknown-linux-gnu ]
 
 build:docs:
     script:
-        - cargo +nightly doc --color=always --verbose --no-deps $CARGO_OPTS
->>>>>>> a2785c59
+        - cargo +nightly doc --color=always --verbose --no-deps $CARGO_OPTS